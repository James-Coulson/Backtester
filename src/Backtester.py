# Standard libraries
import pandas as pd

# Importing user-made libraries
from src._binance import BinanceBroker
from src.helper_funcs import trade_data_collation
from src.Logger import Logger


class Backtester:
    """
    Class used to conduct a backtest

     - For now will only get the 15 min klines. Once binance implementation handles other methods that functionality can
       be added.
    """

    # ----------------------------------- Initializing -----------------------------------

    def __init__(self, start_date: str, end_date: str, symbols_required: list, debug):
        """
        Initializes the brokers and the Logger

        :param start_date: Beginning date of the backtest (format: DD-MM-YYY)
        :param end_date: Ending date of the backtest (format: DD-MM-YYY)
        :param symbols_required: The symbols required for the backtest
        :param debug: A dictionary used to enable certain debug features
        """
        # Debug variable
        self.debug = debug

        # Saving required symbols
        self.symbols_required = symbols_required

        # Creating Brokers dictionary
        self.brokers = dict()

        # Creating brokers and adding to dictionary
        self.brokers['binance'] = BinanceBroker(_get_time=self.get_time)

        # Variable to hold the current time
        self.time = 0

        # Get data for backtest
        kline_filepaths = {'BTCUSDT': './test_data/binance/spot/monthly/klines/BTCUSDT/15m/BTCUSDT-15m-2021-10.zip'}
        self.kline_data = self.get_binance_data(kline_filepaths)

        # Get trade data
        trade_filepaths = {'BTCUSDT': './test_data/binance/spot/monthly/trades/BTCUSDT/BTCUSDT-trades-2021-10.zip'}
        self.binance_trade_data = self.get_trade_data(trade_filepaths)

<<<<<<< HEAD
        # Adding logger to backtester
        self.logger = Logger()

        # Variable to hold the current time
        self.time = 0

        # Debug variable
        self.debug = debug

=======
>>>>>>> 0e903a4e
    # ----------------------------------- Getter Methods -----------------------------------

    def get_brokers(self):
        """
        Used to obtain the brokers

        :return: Returns a dictionary of the different broker objects
        """
        return self.brokers

    def get_time(self):
        """
        When called returns the current time

        :return: The current time in UNIX
        """
        return self.time

    # ----------------------------------- Getting Market Data -----------------------------------

    def get_binance_data(self, filepaths):
        """
        Used to get binance market data
         - For now only gets a respecified data set.

        :param filepaths: Dictionary of symbols as keys and pathname as value
        :return: Returns a pandas DataFrame of the data
        """
        # Headers for the CSV
        headers = ['open time', 'open', 'high', 'low', 'close', 'volume', 'close time', 'quote asset volume',
                   'number of trades', 'taker buy asset volume', 'taker buy quote asset volume', 'ignore']

        # Returning DataFrame
        kline_data = pd.DataFrame()
        for symbol in filepaths.keys():
            part_df = pd.read_csv(filepaths[symbol], compression='zip', names=headers)
            part_df["symbol"] = symbol
            kline_data = kline_data.append(part_df)
        return kline_data

    # -----------------------------------Getting Trade Data-----------------------------------------

    def get_trade_data(self, filenames):
        """
        Used to get trade data and collate it into 10 second intervals
        - For now only uses established filenames

        :param filenames: dictionary of ticker symbol as key and pathname as value
        :return: Returns a pandas DataFrame of the data
        """
        trade_data = pd.DataFrame()
        for filename in filenames.keys():
            # Importing data with debug features
            if 'limit_trade_imports' in self.debug and self.debug['limit_trade_imports'] is True:
                if 'limit_trade_imports_nrows' in self.debug:
                    part_data = trade_data_collation(filenames[filename], filename,
                                                     limit_rows=self.debug['limit_trade_imports'],
                                                     nrows=self.debug['limit_trade_imports_nrows'])
                else:
                    part_data = trade_data_collation(filenames[filename], filename,
                                                     limit_rows=self.debug['limit_trade_imports'])
            else:
                part_data = trade_data_collation(filenames[filename], filename)
            trade_data = trade_data.append(part_data, ignore_index=True)
        return trade_data.sort_values(by="time")

    # ----------------------------------- Main backtesting Method -----------------------------------

    def run_backtest(self):
        """
        Called to run the backtest
        """
        kline_num = 0

        # Iterates through the trade data
        for i in range(len(self.binance_trade_data)):
            # Set time
            self.time = self.binance_trade_data.iloc[i]["time"]

            # Gets and sends binance trade data to binance broker
            row = self.binance_trade_data.iloc[i]

            # Send trade data to BinanceBroker
            self.send_trade_data_to_binance(row=row)

            # Check orders in binance
            self.brokers['binance'].check_orders(symbol=row['symbol'])

            # When trade data interval overlaps with kline data, send kline data to broker
            while self.kline_data.iloc[kline_num]["close time"] <= self.time and kline_num < len(self.kline_data):
                # Get row and increment kline counter
                kline_row = self.kline_data.iloc[kline_num]
                kline_num += 1

                # Send data to binance
                self.send_data_to_binance(row=kline_row)

                # Send new market data
                self.brokers['binance'].send_mkt_data(symbol='BTCUSDT')

    # ----------------------------------- Sending market data -----------------------------------

    def send_data_to_binance(self, row):
        """
        Used to send market data to the BinanceBroker

        :param row: DataFrame row that contains the new market data
        """
        # Convert row to a dictionary
        mkt_data = dict()
        mkt_data['open time'] = row['open time']
        mkt_data['open'] = row['open']
        mkt_data['high'] = row['high']
        mkt_data['low'] = row['low']
        mkt_data['close'] = row['close']
        mkt_data['volume'] = row['volume']
        mkt_data['close time'] = row['close time']
        mkt_data['number of trades'] = row['number of trades']

        # Give data to BinanceBroker
        self.brokers['binance'].update_klines(symbol='BTCUSDT', klines=mkt_data)

    # ----------------------------------- Sending Trade Data ----------------------------------------

    def send_trade_data_to_binance(self, row):
        """
        Gets input row of trade data and gives it to binance

        :param row: row of DataFrame of trade_data
        """
        # Convert to dictionary
        trade_data = dict()
        trade_data["symbol"] = row["symbol"]
        trade_data["price"] = row["price"]
        trade_data["qty"] = row["qty"]

        # Send trade data to BinanceBroker
        self.brokers['binance'].update_trade_data(trade_data)<|MERGE_RESOLUTION|>--- conflicted
+++ resolved
@@ -49,18 +49,9 @@
         trade_filepaths = {'BTCUSDT': './test_data/binance/spot/monthly/trades/BTCUSDT/BTCUSDT-trades-2021-10.zip'}
         self.binance_trade_data = self.get_trade_data(trade_filepaths)
 
-<<<<<<< HEAD
         # Adding logger to backtester
         self.logger = Logger()
 
-        # Variable to hold the current time
-        self.time = 0
-
-        # Debug variable
-        self.debug = debug
-
-=======
->>>>>>> 0e903a4e
     # ----------------------------------- Getter Methods -----------------------------------
 
     def get_brokers(self):
